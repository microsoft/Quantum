--- conflicted
+++ resolved
@@ -145,22 +145,16 @@
       "metadata": {},
       "outputs": [],
       "source": [
-<<<<<<< HEAD
+        "%azure.execute CheckGHZ shots=50 timeout=300 poll=10"
+      ]
+    },
+    {
+      "cell_type": "code",
+      "execution_count": null,
+      "metadata": {},
+      "outputs": [],
+      "source": [
         "%azure.status"
-=======
-        "%azure.target quantinuum.sim.h1-1e\n",
-        "%azure.target-capability AdaptiveExecution\n",
-        "%azure.execute CheckGHZ shots=50 timeout=300 poll=10"
->>>>>>> afd9e4f0
-      ]
-    },
-    {
-      "cell_type": "code",
-      "execution_count": null,
-      "metadata": {},
-      "outputs": [],
-      "source": [
-        "%azure.output"
       ]
     },
     {
@@ -171,6 +165,15 @@
         "## Understanding the results\n",
         "Each item in the histogram represents the correlation mismatch count and the corresponding frequency the mismatch count was observed out of the number of shots that were run.<br/>\n",
         "The histogram values can range from 0 (no correlation mismatch occurred) to 10 (all correlations checks were a mismatch)."
+      ]
+    },
+    {
+      "cell_type": "code",
+      "execution_count": null,
+      "metadata": {},
+      "outputs": [],
+      "source": [
+        "%azure.output"
       ]
     },
     {
