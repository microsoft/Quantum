--- conflicted
+++ resolved
@@ -1,5 +1,3 @@
-<<<<<<< HEAD
-=======
 ---
 page_type: sample
 languages:
@@ -42,5 +40,4 @@
 
 - [Quantum.qs](./Quantum.qs): Q# code that is loaded by the Jupyter Notebook.
 - [tomography-sample.ipynb](./tomography-sample.ipynb): Jupyter Notebook demoing the Python interoperability with Q#.
-- [environment.yml](./environment.yml): Specification of a conda environment for use with Q# interoperability samples.
->>>>>>> 5fbe4071
+- [environment.yml](./environment.yml): Specification of a conda environment for use with Q# interoperability samples.