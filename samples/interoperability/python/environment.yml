--- conflicted
+++ resolved
@@ -23,8 +23,4 @@
         - qinfer
         - duecredit
         - mpltools
-<<<<<<< HEAD
-        - qsharp==0.13.20111102b1
-=======
-        - qsharp==0.13.20111201b1
->>>>>>> c3695813
+        - qsharp==0.13.20111201b1