##
# environment.yml: Specification of a conda environment for use with
#      Q# interoperability samples.
##
# Copyright (c) Microsoft Corporation.
# Licensed under the MIT License.
##

name: qsharp-samples
channels:
- conda-forge
dependencies:
<<<<<<< HEAD
- python>=3.6
- numpy
- scipy
- future
- qutip
- matplotlib<=2.1.2
- ipyparallel
- py
- notebook
- pip:
    - qinfer
    - duecredit
    - mpltools
    - qsharp==0.15.2101125897
=======
    - python>=3.6
    - numpy
    - scipy
    - future
    - qutip
    - matplotlib<=2.1.2
    - ipyparallel
    - py
    - notebook
    - pip:
        - qinfer
        - duecredit
        - mpltools
        - qsharp==0.18.2107153439
>>>>>>> 76188c4b
<|MERGE_RESOLUTION|>--- conflicted
+++ resolved
@@ -10,7 +10,6 @@
 channels:
 - conda-forge
 dependencies:
-<<<<<<< HEAD
 - python>=3.6
 - numpy
 - scipy
@@ -24,20 +23,4 @@
     - qinfer
     - duecredit
     - mpltools
-    - qsharp==0.15.2101125897
-=======
-    - python>=3.6
-    - numpy
-    - scipy
-    - future
-    - qutip
-    - matplotlib<=2.1.2
-    - ipyparallel
-    - py
-    - notebook
-    - pip:
-        - qinfer
-        - duecredit
-        - mpltools
-        - qsharp==0.18.2107153439
->>>>>>> 76188c4b
+    - qsharp==0.18.2107153439