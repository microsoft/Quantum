--- conflicted
+++ resolved
@@ -4,11 +4,8 @@
 - qsharp
 products:
 - qdk
-<<<<<<< HEAD
-=======
 description: "This sample demonstrates how to use Jupyter Notebook as a host program to run Q# applications."
 urlFragment: intro-to-qsharp-jupyter
->>>>>>> 6e13bbaa
 ---
 
 # Intro to Q# and Jupyter Notebook
