// Author: Mathias Soeken, EPFL (Mail: mathias.soeken@epfl.ch)
// Licensed under the MIT License.
namespace Microsoft.Quantum.Tests {
    open Microsoft.Quantum.Samples.ReversibleLogicSynthesis;
    open Microsoft.Quantum.Intrinsic;
    open Microsoft.Quantum.Canon;
    open Microsoft.Quantum.Arithmetic;
    open Microsoft.Quantum.Math;
    open Microsoft.Quantum.Convert;
    open Microsoft.Quantum.Diagnostics;


    operation IsBitSetTest () : Unit {
        Fact(not IsBitSet(10, 0), "0th bit should not be set in 10");
        Fact(IsBitSet(10, 1), "1st bit should be set in 10");
        Fact(not IsBitSet(10, 2), "2nd bit should not be set in 10");
        Fact(IsBitSet(10, 3), "3rd bit should be set in 10");
        Fact(not IsBitSet(10, 4), "4th bit should not be set in 10");
    }


    operation SequenceTest () : Unit {

        let b = 37;
        let e = 73;
        let s = Sequence(b, e);

        for (i in 0 .. e - b) {
            EqualityFactI(s[i], b + i, $"Unexpected value in range at index {i}");
        }
    }


    operation NumbersTest () : Unit {

        let numbers = Numbers(23);
        EqualityFactI(Length(numbers), 23, "Unexpected length of numbers array");

        for (i in 0 .. 22) {
            EqualityFactI(numbers[i], i, $"Wrong number at index ${i}");
        }
    }


    operation IntegerBitsTest () : Unit {

        let bits = IntegerBits(10, 4);
        EqualityFactI(Length(bits), 2, "Wrong number of bits in number 10");
        EqualityFactI(bits[0], 1, "1st bit should be at position 1");
        EqualityFactI(bits[1], 3, "2nd bit should be at position 3");
    }


    operation SimulatePermutation (perm : Int[]) : Bool {

        mutable result = true;
<<<<<<< HEAD
        let nbits = BitSizeI(Length(perm));
=======
        let nbits = BitSize(Length(perm));
>>>>>>> 18e85fd0

        for (i in 0 .. Length(perm) - 1) {

            using (qubits = Qubit[nbits]) {
                let init = IntAsBoolArray(i, nbits);
                ApplyPauliFromBitString(PauliX, true, init, qubits);
                PermutationOracle(perm, TBS, qubits);
                let simres = MeasureInteger(LittleEndian(qubits));

                if (simres != perm[i]) {
                    set result = false;
                }
            }
        }

        return result;
    }

    operation TBSTest () : Unit {
        Fact(SimulatePermutation([0, 1, 3, 5, 7, 2, 4, 6]), "Simulation with TBS failed");
        Fact(SimulatePermutation([0, 1, 2, 3, 4, 5, 6, 7]), "Simulation with TBS failed");
        Fact(SimulatePermutation([7, 6, 5, 4, 3, 2, 1, 0]), "Simulation with TBS failed");
        Fact(SimulatePermutation([0, 3, 2, 1]), "Simulation with TBS failed");
        Fact(SimulatePermutation([0, 2, 4, 6, 8, 10, 12, 14, 1, 3, 5, 7, 9, 11, 13, 15]), "Simulation with TBS failed");
    }

}

<|MERGE_RESOLUTION|>--- conflicted
+++ resolved
@@ -52,13 +52,8 @@
 
 
     operation SimulatePermutation (perm : Int[]) : Bool {
-
         mutable result = true;
-<<<<<<< HEAD
         let nbits = BitSizeI(Length(perm));
-=======
-        let nbits = BitSize(Length(perm));
->>>>>>> 18e85fd0
 
         for (i in 0 .. Length(perm) - 1) {
 
