--- conflicted
+++ resolved
@@ -45,11 +45,7 @@
         let coprimeCandidate = RandomInt(number - 2) + 1;
 
         // Check if the random integer indeed co-prime using
-<<<<<<< HEAD
-        // Microsoft.Quantum.Canon.IsCoprimeI.
-=======
         // Microsoft.Quantum.Math.IsCoprimeI.
->>>>>>> 18e85fd0
         // If true use Quantum algorithm for Period finding.
         if (IsCoprimeI(coprimeCandidate, number)) {
 
@@ -66,11 +62,7 @@
             if (period % 2 == 0) {
 
                 // Compute `coprimeCandidate` ^ `period/2` mod `number`
-<<<<<<< HEAD
-                // using Microsoft.Quantum.ExpModI.
-=======
                 // using Microsoft.Quantum.Math.ExpModI.
->>>>>>> 18e85fd0
                 let halfPower = ExpModI(coprimeCandidate, period / 2, number);
 
                 // If we are unlucky, halfPower is just -1 mod N,
@@ -79,11 +71,7 @@
 
                     // When the halfPower is not -1 mod N
                     // halfPower-1 or halfPower+1 share non-trivial divisor with `number`.
-<<<<<<< HEAD
-                    // We find a divisor Microsoft.Quantum.Canon.GreatestCommonDivisorI.
-=======
                     // We find a divisor Microsoft.Quantum.Math.GreatestCommonDivisorI.
->>>>>>> 18e85fd0
                     let factor = MaxI(GreatestCommonDivisorI(halfPower - 1, number), GreatestCommonDivisorI(halfPower + 1, number));
 
                     // Return computed non-trivial factors.
@@ -106,11 +94,7 @@
         // In this case we guessed a divisor by accident
         else {
 
-<<<<<<< HEAD
-            // Find a divisor using Microsoft.Quantum.Canon.GreatestCommonDivisorI
-=======
             // Find a divisor using Microsoft.Quantum.Math.GreatestCommonDivisorI
->>>>>>> 18e85fd0
             let gcd = GreatestCommonDivisorI(number, coprimeCandidate);
 
             // And do not forget to tell the user that we were lucky and didn't do anything
@@ -148,11 +132,7 @@
         // The oracle we use for order finding essentially wraps
         // Microsoft.Quantum.Canon.ModularMultiplyByConstantLE operation
         // that implements |x⟩ ↦ |x⋅a mod N ⟩.
-<<<<<<< HEAD
-        // We also use Quantum.Canon.ExpModI to compute a by which
-=======
         // We also use Microsoft.Quantum.Math.ExpModI to compute a by which
->>>>>>> 18e85fd0
         // x must be multiplied.
         // Also note that we interpret target as unsigned integer
         // in little-endian encoding by using Microsoft.Quantum.Canon.LittleEndian
@@ -270,19 +250,11 @@
             // using Microsoft.Quantum.Intrinsic.Message
             Message($"Estimated eigenvalue is {dyadicFractionNum}/2^{bitsPrecision}.");
 
-<<<<<<< HEAD
-            // Now we use Microsoft.Quantum.Canon.ContinuedFractionConvergentI
-            // function to recover s/r from dyadic fraction k/2^bitsPrecision.
-            let (numerator, period) = (ContinuedFractionConvergentI(Fraction(dyadicFractionNum, 2 ^ bitsPrecision), modulus))!;
-
-            // ContinuedFractionConvergentI does not guarantee the signs of the numerator
-=======
             // Now we use Microsoft.Quantum.Math.ContinuedFractionConvergentI
             // function to recover s/r from dyadic fraction k/2^bitsPrecision.
             let (numerator, period) = (ContinuedFractionConvergentI(Fraction(dyadicFractionNum, 2 ^ bitsPrecision), modulus))!;
 
-            // ContinuedFractionConvergent does not guarantee the signs of the numerator
->>>>>>> 18e85fd0
+            // ContinuedFractionConvergentI does not guarantee the signs of the numerator
             // and denominator. Here we make sure that both are positive using
             // AbsI.
             let (numeratorAbs, periodAbs) = (AbsI(numerator), AbsI(period));
@@ -292,11 +264,7 @@
             Message($"Estimated divisor of period is {periodAbs}, " + $" we have projected on eigenstate marked by {numeratorAbs}.");
 
             // Update the result variable by including newly found divisor.
-<<<<<<< HEAD
-            // Uses GreatestCommonDivisorI function from Microsoft.Quantum.Canon.
-=======
             // Uses Microsoft.Quantum.Math.GreatestCommonDivisorI function from Microsoft.Quantum.Math.
->>>>>>> 18e85fd0
             set result = (periodAbs * result) / GreatestCommonDivisorI(result, periodAbs);
         }
         until (ExpModI(generator, result, modulus) == 1)
