--- conflicted
+++ resolved
@@ -8,15 +8,9 @@
   </PropertyGroup>
 
   <ItemGroup>
-<<<<<<< HEAD
-    <PackageReference Include="Microsoft.Quantum.Development.Kit" Version="0.6.1905.102" />
-    <PackageReference Include="Microsoft.Quantum.Xunit" Version="0.6.1905.102" />
-    <PackageReference Include="Microsoft.Quantum.Standard" Version="0.6.1905.102" />
-=======
     <PackageReference Include="Microsoft.Quantum.Development.Kit" Version="0.6.1905.301" />
     <PackageReference Include="Microsoft.Quantum.Xunit" Version="0.6.1905.301" />
     <PackageReference Include="Microsoft.Quantum.Standard" Version="0.6.1905.301" />
->>>>>>> 18e85fd0
     <PackageReference Include="Microsoft.NET.Test.Sdk" Version="15.7.2" />
     <PackageReference Include="xunit" Version="2.3.1" />
     <PackageReference Include="xunit.runner.visualstudio" Version="2.3.1" />
