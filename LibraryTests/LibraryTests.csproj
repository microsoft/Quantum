﻿<Project Sdk="Microsoft.NET.Sdk">
  <PropertyGroup>
    <TargetFrameworks>netcoreapp2.0</TargetFrameworks>
    <PlatformTarget>x64</PlatformTarget>
    <GenerateAssemblyInfo>false</GenerateAssemblyInfo>
    <IsPackable>false</IsPackable>
    <LangVersion>latest</LangVersion>
  </PropertyGroup>
  <PropertyGroup>
    <NoWarn>1701;1702;1705;0162;0219</NoWarn>
  </PropertyGroup>

  <ItemGroup>
    <ProjectReference Include="..\Microsoft.Quantum.Canon\Microsoft.Quantum.Canon.csproj" />
    <ProjectReference Include="..\Samples\AdiabaticIsing\AdiabaticIsingSample.csproj" />
    <ProjectReference Include="..\Samples\BitFlipCode\BitFlipCode.csproj" />
    <ProjectReference Include="..\Samples\DatabaseSearch\DatabaseSearchSample.csproj" />
    <ProjectReference Include="..\Samples\IsingPhaseEstimation\IsingPhaseEstimationSample.csproj" />
    <ProjectReference Include="..\Samples\Measurement\Measurement.csproj" />
    <ProjectReference Include="..\Samples\PhaseEstimation\PhaseEstimationSample.csproj" />
    <ProjectReference Include="..\Samples\ReversibleLogicSynthesis\ReversibleLogicSynthesis.csproj" />
    <ProjectReference Include="..\Samples\SimpleAlgorithms\SimpleAlgorithms.csproj" />
  </ItemGroup>

  <ItemGroup>
<<<<<<< HEAD
    <PackageReference Include="Microsoft.Quantum.Development.Kit" Version="0.2.1806.2802-preview" />
    <PackageReference Include="Microsoft.Quantum.Xunit" Version="0.2.1806.2802-preview" />
    <PackageReference Include="Microsoft.NET.Test.Sdk" Version="15.7.2" />
=======
    <PackageReference Include="Microsoft.Quantum.Development.Kit" Version="0.2.1806.3001-preview" />
    <PackageReference Include="Microsoft.Quantum.Xunit" Version="0.2.1806.3001-preview" />
    <PackageReference Include="Microsoft.NET.Test.Sdk" Version="15.3.0" />
>>>>>>> 9a8973ec
    <PackageReference Include="xunit" Version="2.3.1" />
    <PackageReference Include="xunit.runner.visualstudio" Version="2.3.1" />
    <DotNetCliToolReference Include="dotnet-xunit" Version="2.3.1" />
  </ItemGroup>
</Project><|MERGE_RESOLUTION|>--- conflicted
+++ resolved
@@ -23,15 +23,9 @@
   </ItemGroup>
 
   <ItemGroup>
-<<<<<<< HEAD
-    <PackageReference Include="Microsoft.Quantum.Development.Kit" Version="0.2.1806.2802-preview" />
-    <PackageReference Include="Microsoft.Quantum.Xunit" Version="0.2.1806.2802-preview" />
-    <PackageReference Include="Microsoft.NET.Test.Sdk" Version="15.7.2" />
-=======
     <PackageReference Include="Microsoft.Quantum.Development.Kit" Version="0.2.1806.3001-preview" />
     <PackageReference Include="Microsoft.Quantum.Xunit" Version="0.2.1806.3001-preview" />
-    <PackageReference Include="Microsoft.NET.Test.Sdk" Version="15.3.0" />
->>>>>>> 9a8973ec
+    <PackageReference Include="Microsoft.NET.Test.Sdk" Version="15.7.2" />
     <PackageReference Include="xunit" Version="2.3.1" />
     <PackageReference Include="xunit.runner.visualstudio" Version="2.3.1" />
     <DotNetCliToolReference Include="dotnet-xunit" Version="2.3.1" />
