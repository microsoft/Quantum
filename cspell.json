// This configuration file sets options for spell-checking pull requests
// onto this repository. Please see
//     https://github.com/streetsidesoftware/cspell/tree/main/packages/cspell#cspelljson
// for more documentation about this config file.
{
    "ignoreWords": [
        // # .NET terminology
        "xunit",

        // # Jupyter terminology
        "ipynb",

        // # Python terminology
        "conda",
        "xlabel", // Used in matplotlib calls.
        "ylabel",

        // # Terms that come up in build / CI configuration
        "logissue", // Used in ##[vso.logissue] commands.
        "pwsh",
        "markdownlint",

        // # Words, terms, and names specific to quantum computing
        "CNOT",
        "Chuang",
        "eigenstate",
        "kata",
        "qsharp",
        "qubit",
        "qubits",
        "qubit's",
        "qubitization",
        "qubitized",
        "wavefunction",

        // # Mathematics terminology
        "coeff", // Common shorthand for "coefficient."
        "coeffs",

        // # Physics terminology
        "Ising",

        // # Chemistry terminology
        "fermionic",
        "nitrogenase",
        "Hartree",
        "Fock",
<<<<<<< HEAD
=======
        "nwchem"
>>>>>>> 5fbe4071

        // # Other terminology
        // NB: before adding terms here, please add a comment explaining
        //     where each term is used.
        "Remez", // As in Remez's algorithm (https://en.wikipedia.org/wiki/Remez_algorithm).
        "Remez's",
        "Chebyshev" // As in Chebyshev polynomials.
    ],

    "flagWords": [
        // The Trotter–Suzuki decomposition isn't a verb.
        "Trotterization"
    ]
}<|MERGE_RESOLUTION|>--- conflicted
+++ resolved
@@ -45,10 +45,7 @@
         "nitrogenase",
         "Hartree",
         "Fock",
-<<<<<<< HEAD
-=======
-        "nwchem"
->>>>>>> 5fbe4071
+        "nwchem",
 
         // # Other terminology
         // NB: before adding terms here, please add a comment explaining
